--- conflicted
+++ resolved
@@ -154,8 +154,6 @@
             ev_retire_ = rob_retire_event;
             is_oldest_ = oldest;
         }
-<<<<<<< HEAD
-=======
 
         void setCompressed(Inst::Compressed compressed_type ) { 
             switch (compressed_type)
@@ -196,7 +194,6 @@
 
         uint8_t getCompressed() const          { return is_compressed; } 
 
->>>>>>> 17e38660
         bool isMarkedOldest() const { return is_oldest_; }
 
         // Instruction trace/JSON generation -- mark instruction as
@@ -285,13 +282,10 @@
 
         sparta::memory::addr_t inst_pc_       = 0; // Instruction's PC
         sparta::memory::addr_t target_vaddr_  = 0; // Instruction's Target PC (for branches, loads/stores)
-<<<<<<< HEAD
+        bool                   is_oldest_       = false;
+        uint8_t                is_compressed  = 0;
         bool                   is_oldest_     = false;
         bool                   is_last_       = false;  // Is last intruction of trace
-=======
-        bool                   is_oldest_       = false;
-        uint8_t                is_compressed  = 0;
->>>>>>> 17e38660
         uint64_t               unique_id_     = 0; // Supplied by Fetch
         uint64_t               program_id_    = 0; // Supplied by a trace Reader or execution backend
         bool                   is_speculative_ = false; // Is this instruction soon to be flushed?
